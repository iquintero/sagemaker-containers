--- conflicted
+++ resolved
@@ -12,11 +12,6 @@
 # language governing permissions and limitations under the License.
 from __future__ import absolute_import
 
-<<<<<<< HEAD
-from sagemaker_containers import collections, modules, environment  # noqa ignore=F401 imported but unused
+from sagemaker_containers import collections, environment, functions, modules  # noqa ignore=F401 imported but unused
 from sagemaker_containers.environment import Environment, ServingEnvironment, TrainingEnvironment  # noqa ignore=F401
-#  imported but unused
-=======
-from sagemaker_containers import collections, functions, modules  # noqa ignore=F401 imported but unused
-from sagemaker_containers.environment import Environment  # noqa ignore=F401 imported but unused
->>>>>>> 6265d404
+#  imported but unused