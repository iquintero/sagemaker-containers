--- conflicted
+++ resolved
@@ -223,9 +223,6 @@
         self._module_dir = module_dir
         self._enable_metrics = enable_metrics
         self._log_level = log_level
-<<<<<<< HEAD
-=======
-        self._framework_module = framework_module
         self._model_dir = MODEL_PATH
 
     @property
@@ -233,7 +230,6 @@
         """Returns:
             (str): the directory where models should be saved, e.g., /opt/ml/model/"""
         return self._model_dir
->>>>>>> 81a052a3
 
     @property
     def current_host(self):  # type: () -> str
